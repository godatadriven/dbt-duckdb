import os
from typing import Any
from typing import List
from typing import Optional
from typing import Sequence
<<<<<<< HEAD

import agate
from dbt_common.contracts.constraints import ColumnLevelConstraint
from dbt_common.contracts.constraints import ConstraintType
from dbt_common.exceptions import DbtInternalError
from dbt_common.exceptions import DbtRuntimeError
=======
from typing import TYPE_CHECKING
>>>>>>> 29160a66

from dbt.adapters.base import BaseRelation
from dbt.adapters.base.column import Column as BaseColumn
from dbt.adapters.base.impl import ConstraintSupport
from dbt.adapters.base.meta import available
from dbt.adapters.contracts.connection import AdapterResponse
from dbt.adapters.contracts.relation import Path
from dbt.adapters.contracts.relation import RelationType
from dbt.adapters.duckdb.column import DuckDBColumn
from dbt.adapters.duckdb.connections import DuckDBConnectionManager
from dbt.adapters.duckdb.relation import DuckDBRelation
from dbt.adapters.duckdb.utils import TargetConfig
from dbt.adapters.duckdb.utils import TargetLocation
from dbt.adapters.sql import SQLAdapter
# TODO
# from dbt.context.providers import RuntimeConfigObject

TEMP_SCHEMA_NAME = "temp_schema_name"
DEFAULT_TEMP_SCHEMA_NAME = "dbt_temp"

if TYPE_CHECKING:
    import agate


class DuckDBAdapter(SQLAdapter):
    ConnectionManager = DuckDBConnectionManager
    Column = DuckDBColumn
    Relation = DuckDBRelation

    CONSTRAINT_SUPPORT = {
        ConstraintType.check: ConstraintSupport.ENFORCED,
        ConstraintType.not_null: ConstraintSupport.ENFORCED,
        ConstraintType.unique: ConstraintSupport.ENFORCED,
        ConstraintType.primary_key: ConstraintSupport.ENFORCED,
        ConstraintType.foreign_key: ConstraintSupport.ENFORCED,
    }

    # can be overridden via the model config metadata
    _temp_schema_name = DEFAULT_TEMP_SCHEMA_NAME

    @classmethod
    def date_function(cls) -> str:
        return "now()"

    @classmethod
    def is_cancelable(cls) -> bool:
        return False

    def debug_query(self):
        self.execute("select 1 as id")

    @available
    def is_motherduck(self):
        return self.config.credentials.is_motherduck

    @available
    def convert_datetimes_to_strs(self, table: "agate.Table") -> "agate.Table":
        import agate

        for column in table.columns:
            if isinstance(column.data_type, agate.DateTime):
                table = table.compute(
                    [
                        (
                            column.name,
                            agate.Formula(agate.Text(), lambda row: str(row[column.name])),
                        )
                    ],
                    replace=True,
                )
        return table

    @available
    def get_seed_file_path(self, model) -> str:
        return os.path.join(model["root_path"], model["original_file_path"])

    @available
    def location_exists(self, location: str) -> bool:
        try:
            self.execute(
                f"select 1 from '{location}' where 1=0",
                auto_begin=False,
                fetch=False,
            )
            return True
        except DbtRuntimeError:
            return False

    @available
    def store_relation(
        self,
        plugin_name: str,
        relation: DuckDBRelation,
        column_list: Sequence[BaseColumn],
        path: str,
        format: str,
        config: Any,
    ) -> None:
        target_config = TargetConfig(
            relation=relation,
            column_list=column_list,
            config=config,
            location=TargetLocation(path=path, format=format),
        )
        DuckDBConnectionManager.env().store_relation(plugin_name, target_config)

    @available
    def external_root(self) -> str:
        return self.config.credentials.external_root

    @available
    def get_binding_char(self):
        return DuckDBConnectionManager.env().get_binding_char()

    @available
    def catalog_comment(self, prefix):
        if DuckDBConnectionManager.env().supports_comments():
            return f"{prefix}.comment"
        else:
            return "''"

    @available
    def external_write_options(self, write_location: str, rendered_options: dict) -> str:
        if "format" not in rendered_options:
            ext = os.path.splitext(write_location)[1].lower()
            if ext:
                rendered_options["format"] = ext[1:]
            elif "delimiter" in rendered_options:
                rendered_options["format"] = "csv"
            else:
                rendered_options["format"] = "parquet"

        if rendered_options["format"] == "csv":
            if "header" not in rendered_options:
                rendered_options["header"] = 1

        if "partition_by" in rendered_options:
            v = rendered_options["partition_by"]
            if "," in v and not v.startswith("("):
                rendered_options["partition_by"] = f"({v})"

        ret = []
        for k, v in rendered_options.items():
            if k.lower() in {
                "delimiter",
                "quote",
                "escape",
                "null",
            } and not v.startswith("'"):
                ret.append(f"{k} '{v}'")
            else:
                ret.append(f"{k} {v}")
        return ", ".join(ret)

    @available
    def external_read_location(self, write_location: str, rendered_options: dict) -> str:
        if rendered_options.get("partition_by"):
            globs = [write_location, "*"]
            partition_by = str(rendered_options.get("partition_by"))
            globs.extend(["*"] * len(partition_by.split(",")))
            return ".".join(["/".join(globs), str(rendered_options.get("format", "parquet"))])
        return write_location

    def valid_incremental_strategies(self) -> Sequence[str]:
        """DuckDB does not currently support MERGE statement."""
        return ["append", "delete+insert"]

    def commit_if_has_connection(self) -> None:
        """This is just a quick-fix. Python models do not execute begin function so the transaction_open is always false."""
        try:
            self.connections.commit_if_has_connection()
        except DbtInternalError:
            pass

    def submit_python_job(self, parsed_model: dict, compiled_code: str) -> AdapterResponse:
        connection = self.connections.get_if_exists()
        if not connection:
            connection = self.connections.get_thread_connection()
        env = DuckDBConnectionManager.env()
        return env.submit_python_job(connection.handle, parsed_model, compiled_code)

    def get_rows_different_sql(
        self,
        relation_a: BaseRelation,
        relation_b: BaseRelation,
        column_names: Optional[List[str]] = None,
        except_operator: str = "EXCEPT",
    ) -> str:
        """Generate SQL for a query that returns a single row with a two
        columns: the number of rows that are different between the two
        relations and the number of mismatched rows.

        This method only really exists for test reasons.
        """
        names: List[str]
        if column_names is None:
            columns = self.get_columns_in_relation(relation_a)
            names = sorted((self.quote(c.name) for c in columns))
        else:
            names = sorted((self.quote(n) for n in column_names))
        columns_csv = ", ".join(names)

        sql = COLUMNS_EQUAL_SQL.format(
            columns=columns_csv,
            relation_a=str(relation_a),
            relation_b=str(relation_b),
            except_op=except_operator,
        )
        return sql

    @available.parse(lambda *a, **k: [])
    def get_column_schema_from_query(self, sql: str) -> List[BaseColumn]:
        """Get a list of the Columns with names and data types from the given sql."""

        # Taking advantage of yet another amazing DuckDB SQL feature right here: the
        # ability to DESCRIBE a query instead of a relation
        describe_sql = f"DESCRIBE ({sql})"
        _, cursor = self.connections.add_select_query(describe_sql)
        ret = []
        for row in cursor.fetchall():
            name, dtype = row[0], row[1]
            ret.append(DuckDBColumn.create(name, dtype))
        return ret

    @classmethod
    def render_column_constraint(cls, constraint: ColumnLevelConstraint) -> Optional[str]:
        """Render the given constraint as DDL text. Should be overriden by adapters which need custom constraint
        rendering."""
        if constraint.type == ConstraintType.foreign_key:
            # DuckDB doesn't support 'foreign key' as an alias
            return f"references {constraint.expression}"
        else:
            return super().render_column_constraint(constraint)

    def pre_model_hook(self, config: Any) -> None:
        """A hook for getting the temp schema name from the model config"""
        self._temp_schema_name = config.model.config.meta.get(
            TEMP_SCHEMA_NAME, self._temp_schema_name
        )
        super().pre_model_hook(config)

    @available
    def get_temp_relation_path(self, model: Any):
        """This is a workaround to enable incremental models on MotherDuck because it
        currently doesn't support remote temporary tables. Instead we use a regular
        table that is dropped at the end of the incremental macro or post-model hook.
        """
        return Path(
            schema=self._temp_schema_name, database=model.database, identifier=model.identifier
        )

    def post_model_hook(self, config: Any, context: Any) -> None:
        """A hook for cleaning up the remote temporary table on MotherDuck if the
        incremental model materialization fails to do so.
        """
        if self.is_motherduck():
            if "incremental" == config.model.get_materialization():
                temp_relation = self.Relation(
                    path=self.get_temp_relation_path(config.model), type=RelationType.Table
                )
                self.drop_relation(temp_relation)
        super().post_model_hook(config, context)


# Change `table_a/b` to `table_aaaaa/bbbbb` to avoid duckdb binding issues when relation_a/b
# is called "table_a" or "table_b" in some of the dbt tests
COLUMNS_EQUAL_SQL = """
with diff_count as (
    SELECT
        1 as id,
        COUNT(*) as num_missing FROM (
            (SELECT {columns} FROM {relation_a} {except_op}
             SELECT {columns} FROM {relation_b})
             UNION ALL
            (SELECT {columns} FROM {relation_b} {except_op}
             SELECT {columns} FROM {relation_a})
        ) as a
), table_aaaaa as (
    SELECT COUNT(*) as num_rows FROM {relation_a}
), table_bbbbb as (
    SELECT COUNT(*) as num_rows FROM {relation_b}
), row_count_diff as (
    select
        1 as id,
        table_aaaaa.num_rows - table_bbbbb.num_rows as difference
    from table_aaaaa, table_bbbbb
)
select
    row_count_diff.difference as row_count_difference,
    diff_count.num_missing as num_mismatched
from row_count_diff
join diff_count using (id)
""".strip()<|MERGE_RESOLUTION|>--- conflicted
+++ resolved
@@ -3,16 +3,12 @@
 from typing import List
 from typing import Optional
 from typing import Sequence
-<<<<<<< HEAD
-
-import agate
+from typing import TYPE_CHECKING
+
 from dbt_common.contracts.constraints import ColumnLevelConstraint
 from dbt_common.contracts.constraints import ConstraintType
 from dbt_common.exceptions import DbtInternalError
 from dbt_common.exceptions import DbtRuntimeError
-=======
-from typing import TYPE_CHECKING
->>>>>>> 29160a66
 
 from dbt.adapters.base import BaseRelation
 from dbt.adapters.base.column import Column as BaseColumn
@@ -27,8 +23,7 @@
 from dbt.adapters.duckdb.utils import TargetConfig
 from dbt.adapters.duckdb.utils import TargetLocation
 from dbt.adapters.sql import SQLAdapter
-# TODO
-# from dbt.context.providers import RuntimeConfigObject
+
 
 TEMP_SCHEMA_NAME = "temp_schema_name"
 DEFAULT_TEMP_SCHEMA_NAME = "dbt_temp"
