--- conflicted
+++ resolved
@@ -2,45 +2,6 @@
 from setuptools import setup
 
 setup(
-<<<<<<< HEAD
-    name=package_name,
-    version=package_version,
-    description=description,
-    long_description=long_description,
-    long_description_content_type="text/markdown",
-    author="Josh Wills",
-    author_email="joshwills+dbt@gmail.com",
-    url="https://github.com/jwills/dbt-duckdb",
-    packages=find_namespace_packages(include=["dbt", "dbt.*"]),
-    include_package_data=True,
-    install_requires=[
-        "dbt-common>=1,<2",
-        "dbt-adapters>=1,<2",
-        "duckdb>=1.0.0",
-        "tenacity>=7.0.0",
-        # add dbt-core to ensure backwards compatibility of installation, this is not a functional dependency
-        "dbt-core>=1.8.0",
-    ],
-    extras_require={
-        "glue": ["boto3", "mypy-boto3-glue"],
-        "md": ["duckdb==1.0.0"],
-        "unity": ["unitycatalog==0.1.1", "deltalake==0.18.2", "pyarrow==17.0.0"],
-        "delta": ["deltalake==0.18.2", "pyarrow==17.0.0"],
-    },
-    classifiers=[
-        "Development Status :: 5 - Production/Stable",
-        "License :: OSI Approved :: Apache Software License",
-        "Operating System :: Microsoft :: Windows",
-        "Operating System :: MacOS :: MacOS X",
-        "Operating System :: POSIX :: Linux",
-        "Programming Language :: Python :: 3.8",
-        "Programming Language :: Python :: 3.9",
-        "Programming Language :: Python :: 3.10",
-        "Programming Language :: Python :: 3.11",
-    ],
-    python_requires=">=3.8",
-=======
     setup_requires=["pbr"],
     pbr=True,
->>>>>>> 8c959845
 )